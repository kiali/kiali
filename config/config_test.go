--- conflicted
+++ resolved
@@ -41,23 +41,15 @@
 		t.Error("server CORS default setting is wrong")
 	}
 
-	if len(conf.API.Namespaces.Exclude) != 3 {
+	if len(conf.API.Namespaces.Exclude) != 4 {
 		t.Error("Api namespace exclude default setting is wrong")
 	} else {
-<<<<<<< HEAD
 		// our default exclusion list: istio-operator,kube.*,openshift.*,ibm.*
-		if conf.Api.Namespaces.Exclude[0] != "istio-operator" ||
-			conf.Api.Namespaces.Exclude[1] != "kube.*" ||
-			conf.Api.Namespaces.Exclude[2] != "openshift.*" ||
-			conf.Api.Namespaces.Exclude[3] != "ibm.*" {
-			t.Errorf("Api namespace exclude default list is wrong: %+v", conf.Api.Namespaces.Exclude)
-=======
-		// our default exclusion list: istio-operator,kube.*,openshift.*
 		if conf.API.Namespaces.Exclude[0] != "istio-operator" ||
 			conf.API.Namespaces.Exclude[1] != "kube.*" ||
-			conf.API.Namespaces.Exclude[2] != "openshift.*" {
+			conf.API.Namespaces.Exclude[2] != "openshift.*" ||
+			conf.API.Namespaces.Exclude[3] != "ibm.*" {
 			t.Errorf("Api namespace exclude default list is wrong: %+v", conf.API.Namespaces.Exclude)
->>>>>>> 43d85fa2
 		}
 	}
 }
