@overview
# don't change first line of this file - the tag is used for the test scripts to identify the test suite

Feature: Kiali Overview page

  User opens the Overview page and see the demo "error-rates" namespaces.

  Health indicators in overview page
  Kiali is capable of calculating the health of services in the mesh/cluster
  using several data sources like workload availability and errors in traffic.
  Kiali offers health status at different levels of granularity: from namespace
  level, to the individual pod. In the overview page, health indicators have
  namespace level and app level granularity.

  Background:
    Given user is at administrator perspective
    And user is at the "overview" page

  Scenario: See "alpha" and "beta" namespaces
    Then user sees the "alpha" namespace card
    And user sees the "beta" namespace card

  Scenario: Doesn't see a "bad" namespace
    Then user doesn't see the "bad" namespace card

  Scenario: Select the COMPACT view
    When user clicks in the "COMPACT" view
    Then user sees a "COMPACT" "alpha" namespace

  Scenario: Select the EXPAND view
    When user clicks in the "EXPAND" view
    Then user sees a "EXPAND" "beta" namespace

  Scenario: Select the LIST view
    When user clicks in the "LIST" view
    Then user sees a "LIST" "beta" namespace

  Scenario: Filter by namespace
    When user filters "alpha" namespace
    Then user sees the "alpha" namespace card
    And user doesn't see the "beta" namespace card


  Scenario: Sort by name
    When user filters "alpha" namespace
    And user filters "beta" namespace
    And user sorts by name desc
    Then user sees the "beta,alpha" namespace list

  Scenario: Health for Apps
    When user selects Health for "Apps"
    Then user sees the "alpha" namespace with "Applications"

  Scenario: Health for Workloads
    When user selects Health for "Workloads"
    Then user sees the "alpha" namespace with "Workloads"

  Scenario: Health for Services
    When user selects Health for "Services"
    Then user sees the "alpha" namespace with "Services"

  @error-rates-app
  Scenario: Last 10 minutes
    When user selects "Last 10m" time range
    Then user sees the "alpha" namespace with "inbound" traffic "10m"

  @error-rates-app
  Scenario: Last 10 minutes Outbound traffic
    When user selects "Last 10m" time range
    And user selects "Outbound" traffic direction
    Then user sees the "alpha" namespace with "outbound" traffic "10m"

  @error-rates-app
  @bookinfo-app
  Scenario: The healthy status of a logical mesh application is reported in the overview of a namespace
    Given a healthy application in the cluster
    When I fetch the overview of the cluster
    Then there should be a "healthy" application indicator in the namespace
    And the "healthy" application indicator should list the application

  @error-rates-app
  Scenario: The idle status of a logical mesh application is reported in the overview of a namespace
    Given an idle application in the cluster
    When I fetch the overview of the cluster
    Then there should be a "idle" application indicator in the namespace
    And the "idle" application indicator should list the application

  @error-rates-app
  Scenario: The failing status of a logical mesh application is reported in the overview of a namespace
    Given a failing application in the mesh
    When I fetch the overview of the cluster
    Then there should be a "failure" application indicator in the namespace
    And the "failure" application indicator should list the application

  @error-rates-app
  Scenario: The degraded status of a logical mesh application is reported in the overview of a namespace
    Given a degraded application in the mesh
    When I fetch the overview of the cluster
    Then there should be a "degraded" application indicator in the namespace
    And the "degraded" application indicator should list the application

  @error-rates-app
  Scenario: The minimum TLS version is visible in the control plane
    When user hovers over the MinTLS locker
    Then the user sees the certificates information
    And the minimum TLS version

  @error-rates-app
  Scenario: The canary upgrade information is not present when there is no canary configured
    Then the user sees no information related to canary upgrades

  @error-rates-app
  Scenario: The Istio panel should be visible in the control panel
    Then user sees the "istio-system" namespace card
    And user sees the "Control plane" label in the "istio-system" namespace card
    And user sees the "Outbound policy" label in the "istio-system" namespace card
    Then the toggle on the right side of the "istio-system" namespace card exists

  Scenario: The control plane metrics should be present
    Then user sees the memory chart
    And user sees the cpu chart

  @multi-cluster
  @skip
  Scenario: The badge for local cluster should be visible
    Then user sees the "east" cluster badge in the Kiali header 

  @overview-page
  @multi-cluster
  @skip
  Scenario: Namespace dropdown should not contain duplicates
    When user opens the namespace dropdown
    Then user should see no duplicate namespaces

  @overview-page
  @multi-cluster
  @skip
  Scenario: Istio panels for both clusters should be visible in the control panel
    Then user sees the "istio-system" namespace card in cluster "east"
    And user sees the "istio-system" namespace card in cluster "west"
    And user sees the "Control plane" label in both "istio-system" namespace cards
    And user sees the "Outbound policy" label in both "istio-system" namespace cards
    And the toggle on the right side of both "istio-system" namespace cards exists
    And the toggle should contain links to other parts of the app
    And Istio config should not be available for the "west" "istio-system" 

  @overview-page
  @multi-cluster
  @skip
  Scenario: See "bookinfo" in "east" and "west" clusters
    Then user sees the "bookinfo" namespace card in cluster "east"
    And user sees the "bookinfo" namespace card in cluster "west"
<<<<<<< HEAD
    And Istio config should not be available for the "west" "bookinfo" 

  @overview-page
  @multi-cluster
  @skip
  Scenario: The healthy status of a logical mesh application is reported in the overview of a remote cluster namespace
    Given a healthy application in the "west" cluster
    When I fetch the overview of the "west" cluster
    Then there should be a "healthy" application indicator in the "bookinfo" namespace in the "west" cluster
    And the "healthy" application indicator should list the application

  @overview-page
  @multi-cluster
  @skip
  Scenario: The idle status of a logical mesh application is reported in the overview of a remote cluster namespace
    Given an idle application in the cluster
    When I fetch the overview of the cluster
    Then there should be a "idle" application indicator in the "bookinfo" namespace in the "west" cluster
    And the "idle" application indicator should list the application

  #this scenario refers to a bug (https://github.com/kiali/kiali/issues/6504) which is not resolved at the time of writing the scenario
  @overview-page
  @multi-cluster
  @skip
  Scenario: The new Cluster column should be visible and sortable when changing to list view
    When user clicks in the "LIST" view
    Then the "Cluster" column appears
    And user sorts by "Cluster" desc
    Then the list is sorted by "Cluster" desc
 
=======
    And Istio config should not be available for the "west" "bookinfo"
>>>>>>> d6f9027e
<|MERGE_RESOLUTION|>--- conflicted
+++ resolved
@@ -125,14 +125,12 @@
   Scenario: The badge for local cluster should be visible
     Then user sees the "east" cluster badge in the Kiali header 
 
-  @overview-page
   @multi-cluster
   @skip
   Scenario: Namespace dropdown should not contain duplicates
     When user opens the namespace dropdown
     Then user should see no duplicate namespaces
 
-  @overview-page
   @multi-cluster
   @skip
   Scenario: Istio panels for both clusters should be visible in the control panel
@@ -144,16 +142,13 @@
     And the toggle should contain links to other parts of the app
     And Istio config should not be available for the "west" "istio-system" 
 
-  @overview-page
   @multi-cluster
   @skip
   Scenario: See "bookinfo" in "east" and "west" clusters
     Then user sees the "bookinfo" namespace card in cluster "east"
     And user sees the "bookinfo" namespace card in cluster "west"
-<<<<<<< HEAD
     And Istio config should not be available for the "west" "bookinfo" 
 
-  @overview-page
   @multi-cluster
   @skip
   Scenario: The healthy status of a logical mesh application is reported in the overview of a remote cluster namespace
@@ -162,7 +157,6 @@
     Then there should be a "healthy" application indicator in the "bookinfo" namespace in the "west" cluster
     And the "healthy" application indicator should list the application
 
-  @overview-page
   @multi-cluster
   @skip
   Scenario: The idle status of a logical mesh application is reported in the overview of a remote cluster namespace
@@ -172,15 +166,10 @@
     And the "idle" application indicator should list the application
 
   #this scenario refers to a bug (https://github.com/kiali/kiali/issues/6504) which is not resolved at the time of writing the scenario
-  @overview-page
   @multi-cluster
   @skip
   Scenario: The new Cluster column should be visible and sortable when changing to list view
     When user clicks in the "LIST" view
     Then the "Cluster" column appears
     And user sorts by "Cluster" desc
-    Then the list is sorted by "Cluster" desc
- 
-=======
-    And Istio config should not be available for the "west" "bookinfo"
->>>>>>> d6f9027e
+    Then the list is sorted by "Cluster" desc