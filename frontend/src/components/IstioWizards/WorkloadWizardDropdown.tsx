import * as React from 'react';
import { DropdownList, MenuToggle, MenuToggleElement, TooltipPosition } from '@patternfly/react-core';
import { Dropdown } from '@patternfly/react-core';
import { serverConfig } from '../../config';
import { Workload } from '../../types/Workload';
import {
  buildAnnotationPatch,
  WIZARD_DISABLE_AUTO_INJECTION,
  WIZARD_ENABLE_AUTO_INJECTION,
  WIZARD_REMOVE_AUTO_INJECTION,
  WIZARD_EDIT_ANNOTATIONS
} from './WizardActions';
import * as API from '../../services/Api';
import * as AlertUtils from '../../utils/AlertUtils';
import { MessageType } from '../../types/MessageCenter';
import { WizardLabels } from './WizardLabels';
import { renderDisabledDropdownOption } from 'utils/DropdownUtils';
<<<<<<< HEAD
=======
import { WorkloadWizardActionsDropdownGroup } from './WorkloadWizardActionsDropdownGroup';
>>>>>>> fa5501a3
import { t } from 'utils/I18nUtils';

interface Props {
  namespace: string;
  onChange?: () => void;
  workload: Workload;
}

export const WorkloadWizardDropdown: React.FC<Props> = (props: Props) => {
  const [isActionsOpen, setIsActionsOpen] = React.useState<boolean>(false);
  const [showWizard, setShowWizard] = React.useState<boolean>(false);

  const onActionsSelect = (): void => {
    setIsActionsOpen(!isActionsOpen);
  };

  const onActionsToggle = (isOpen: boolean): void => {
    setIsActionsOpen(isOpen);
  };

  const onWizardToggle = (isOpen: boolean): void => {
    setShowWizard(isOpen);
  };

  const onChangeAnnotations = (annotations: { [key: string]: string }): void => {
    const jsonInjectionPatch = buildAnnotationPatch(annotations);

    API.updateWorkload(
      props.namespace,
      props.workload.name,
      props.workload.type,
      jsonInjectionPatch,
      'json',
      props.workload.cluster
    )
      .then(_ => {
        AlertUtils.add(`Workload ${props.workload.name} updated`, 'default', MessageType.SUCCESS);
      })
      .catch(error => {
        AlertUtils.addError(`Could not update workload ${props.workload.name}`, error);
      })
      .finally(() => {
        setShowWizard(false);

        if (props.onChange) {
          props.onChange();
        }
      });
  };

<<<<<<< HEAD
  const renderDropdownItems = (): JSX.Element[] => {
    const items: JSX.Element[] = [];

    if (serverConfig.kialiFeatureFlags.istioInjectionAction && !props.workload.isAmbient) {
      const enableAction = (
        <DropdownItem
          data-test={WIZARD_ENABLE_AUTO_INJECTION}
          key={WIZARD_ENABLE_AUTO_INJECTION}
          component="button"
          onClick={() => onAction(WIZARD_ENABLE_AUTO_INJECTION)}
          isDisabled={serverConfig.deployment.viewOnlyMode}
        >
          {t('Enable Auto Injection')}
        </DropdownItem>
      );

      const enableActionWrapper = serverConfig.deployment.viewOnlyMode
        ? renderDisabledDropdownOption(
            'enable_auto_injection',
            TooltipPosition.left,
            'User does not have permission',
            enableAction
          )
        : enableAction;

      const disableAction = (
        <DropdownItem
          data-test={WIZARD_DISABLE_AUTO_INJECTION}
          key={WIZARD_DISABLE_AUTO_INJECTION}
          component="button"
          onClick={() => onAction(WIZARD_DISABLE_AUTO_INJECTION)}
          isDisabled={serverConfig.deployment.viewOnlyMode}
        >
          {t('Disable Auto Injection')}
        </DropdownItem>
      );

      const disableActionWrapper = serverConfig.deployment.viewOnlyMode
        ? renderDisabledDropdownOption(
            'disable_auto_injection',
            TooltipPosition.left,
            'User does not have permission',
            disableAction
          )
        : disableAction;

      const removeAction = (
        <DropdownItem
          data-test={WIZARD_REMOVE_AUTO_INJECTION}
          key={WIZARD_REMOVE_AUTO_INJECTION}
          component="button"
          onClick={() => onAction(WIZARD_REMOVE_AUTO_INJECTION)}
          isDisabled={serverConfig.deployment.viewOnlyMode}
        >
          {t('Remove Auto Injection')}
        </DropdownItem>
      );
=======
  const onAction = (key: string): void => {
    switch (key) {
      case WIZARD_ENABLE_AUTO_INJECTION:
      case WIZARD_DISABLE_AUTO_INJECTION:
      case WIZARD_REMOVE_AUTO_INJECTION: {
        setShowWizard(false);
>>>>>>> fa5501a3

        if (props.onChange) {
          props.onChange();
        }

        break;
      }
      case WIZARD_EDIT_ANNOTATIONS: {
        onWizardToggle(true);
        break;
      }
      default:
        console.log('Unrecognized key');
    }
<<<<<<< HEAD

    if (props.workload.type === 'Deployment') {
      const annotationsAction = (
        <DropdownItem
          data-test={WIZARD_EDIT_ANNOTATIONS}
          key={WIZARD_EDIT_ANNOTATIONS}
          component="button"
          onClick={() => onWizardToggle(true)}
        >
          {serverConfig.kialiFeatureFlags.istioAnnotationAction && !serverConfig.deployment.viewOnlyMode
            ? t('Edit Annotations')
            : t('View Annotations')}
        </DropdownItem>
      );

      items.push(annotationsAction);
    }
    return items;
=======
>>>>>>> fa5501a3
  };

  const validActions =
    //  istio actions
    (serverConfig.kialiFeatureFlags.istioInjectionAction && !props.workload.isAmbient) ||
    // annotations
    props.workload.type === 'Deployment';

  const dropdown = (
    <Dropdown
      data-test="workload-actions-dropdown"
      id="actions"
      toggle={(toggleRef: React.Ref<MenuToggleElement>) => (
        <MenuToggle
          ref={toggleRef}
          id="actions-toggle"
          onClick={() => onActionsToggle(!isActionsOpen)}
          data-test="workload-actions-toggle"
          isExpanded={isActionsOpen}
          isDisabled={!validActions}
        >
          {t('Actions')}
        </MenuToggle>
      )}
      isOpen={isActionsOpen}
      onOpenChange={(isOpen: boolean) => onActionsToggle(isOpen)}
      onSelect={onActionsSelect}
      popperProps={{ position: 'right' }}
    >
      <DropdownList>
        <WorkloadWizardActionsDropdownGroup
          actionsLabel={false}
          annotations={props.workload.annotations}
          namespace={props.namespace}
          onAction={onAction}
          workload={props.workload}
        ></WorkloadWizardActionsDropdownGroup>
      </DropdownList>
    </Dropdown>
  );
  // TODO WorkloadWizard component contains only 3scale actions but in the future we may need to bring it back
  return (
    <>
      <WizardLabels
        showAnotationsWizard={showWizard}
        type={'annotations'}
        onChange={annotations => onChangeAnnotations(annotations)}
        onClose={() => onWizardToggle(false)}
        labels={props.workload.annotations}
        canEdit={serverConfig.kialiFeatureFlags.istioAnnotationAction && !serverConfig.deployment.viewOnlyMode}
      />
      {!validActions
        ? renderDisabledDropdownOption(
            'tooltip_wizard_actions',
            TooltipPosition.top,
            t('User does not have permission on this Workload'),
            dropdown
          )
        : dropdown}
    </>
  );
};<|MERGE_RESOLUTION|>--- conflicted
+++ resolved
@@ -15,11 +15,6 @@
 import { MessageType } from '../../types/MessageCenter';
 import { WizardLabels } from './WizardLabels';
 import { renderDisabledDropdownOption } from 'utils/DropdownUtils';
-<<<<<<< HEAD
-=======
-import { WorkloadWizardActionsDropdownGroup } from './WorkloadWizardActionsDropdownGroup';
->>>>>>> fa5501a3
-import { t } from 'utils/I18nUtils';
 
 interface Props {
   namespace: string;
@@ -69,87 +64,88 @@
       });
   };
 
-<<<<<<< HEAD
-  const renderDropdownItems = (): JSX.Element[] => {
-    const items: JSX.Element[] = [];
-
-    if (serverConfig.kialiFeatureFlags.istioInjectionAction && !props.workload.isAmbient) {
-      const enableAction = (
-        <DropdownItem
-          data-test={WIZARD_ENABLE_AUTO_INJECTION}
-          key={WIZARD_ENABLE_AUTO_INJECTION}
-          component="button"
-          onClick={() => onAction(WIZARD_ENABLE_AUTO_INJECTION)}
-          isDisabled={serverConfig.deployment.viewOnlyMode}
-        >
-          {t('Enable Auto Injection')}
-        </DropdownItem>
-      );
-
-      const enableActionWrapper = serverConfig.deployment.viewOnlyMode
-        ? renderDisabledDropdownOption(
-            'enable_auto_injection',
-            TooltipPosition.left,
-            'User does not have permission',
-            enableAction
-          )
-        : enableAction;
-
-      const disableAction = (
-        <DropdownItem
-          data-test={WIZARD_DISABLE_AUTO_INJECTION}
-          key={WIZARD_DISABLE_AUTO_INJECTION}
-          component="button"
-          onClick={() => onAction(WIZARD_DISABLE_AUTO_INJECTION)}
-          isDisabled={serverConfig.deployment.viewOnlyMode}
-        >
-          {t('Disable Auto Injection')}
-        </DropdownItem>
-      );
-
-      const disableActionWrapper = serverConfig.deployment.viewOnlyMode
-        ? renderDisabledDropdownOption(
-            'disable_auto_injection',
-            TooltipPosition.left,
-            'User does not have permission',
-            disableAction
-          )
-        : disableAction;
-
-      const removeAction = (
-        <DropdownItem
-          data-test={WIZARD_REMOVE_AUTO_INJECTION}
-          key={WIZARD_REMOVE_AUTO_INJECTION}
-          component="button"
-          onClick={() => onAction(WIZARD_REMOVE_AUTO_INJECTION)}
-          isDisabled={serverConfig.deployment.viewOnlyMode}
-        >
-          {t('Remove Auto Injection')}
-        </DropdownItem>
-      );
-=======
   const onAction = (key: string): void => {
     switch (key) {
       case WIZARD_ENABLE_AUTO_INJECTION:
       case WIZARD_DISABLE_AUTO_INJECTION:
       case WIZARD_REMOVE_AUTO_INJECTION: {
         setShowWizard(false);
->>>>>>> fa5501a3
-
-        if (props.onChange) {
-          props.onChange();
-        }
-
-        break;
+
+    if (serverConfig.kialiFeatureFlags.istioInjectionAction && !props.workload.isAmbient) {
+      const enableAction = (
+        <DropdownItem
+          data-test={WIZARD_ENABLE_AUTO_INJECTION}
+          key={WIZARD_ENABLE_AUTO_INJECTION}
+          component="button"
+          onClick={() => onAction(WIZARD_ENABLE_AUTO_INJECTION)}
+          isDisabled={serverConfig.deployment.viewOnlyMode}
+        >
+          Enable Auto Injection
+        </DropdownItem>
+      );
+
+      const enableActionWrapper = serverConfig.deployment.viewOnlyMode
+        ? renderDisabledDropdownOption(
+            'enable_auto_injection',
+            TooltipPosition.left,
+            'User does not have permission',
+            enableAction
+          )
+        : enableAction;
+
+      const disableAction = (
+        <DropdownItem
+          data-test={WIZARD_DISABLE_AUTO_INJECTION}
+          key={WIZARD_DISABLE_AUTO_INJECTION}
+          component="button"
+          onClick={() => onAction(WIZARD_DISABLE_AUTO_INJECTION)}
+          isDisabled={serverConfig.deployment.viewOnlyMode}
+        >
+          Disable Auto Injection
+        </DropdownItem>
+      );
+
+      const disableActionWrapper = serverConfig.deployment.viewOnlyMode
+        ? renderDisabledDropdownOption(
+            'disable_auto_injection',
+            TooltipPosition.left,
+            'User does not have permission',
+            disableAction
+          )
+        : disableAction;
+
+      const removeAction = (
+        <DropdownItem
+          data-test={WIZARD_REMOVE_AUTO_INJECTION}
+          key={WIZARD_REMOVE_AUTO_INJECTION}
+          component="button"
+          onClick={() => onAction(WIZARD_REMOVE_AUTO_INJECTION)}
+          isDisabled={serverConfig.deployment.viewOnlyMode}
+        >
+          Remove Auto Injection
+        </DropdownItem>
+      );
+
+      const removeActionWrapper = serverConfig.deployment.viewOnlyMode
+        ? renderDisabledDropdownOption(
+            'remove_auto_injection',
+            TooltipPosition.left,
+            'User does not have permission',
+            removeAction
+          )
+        : removeAction;
+
+      if (props.workload.istioInjectionAnnotation !== undefined && props.workload.istioInjectionAnnotation) {
+        items.push(disableActionWrapper);
+        items.push(removeActionWrapper);
+      } else if (props.workload.istioInjectionAnnotation !== undefined && !props.workload.istioInjectionAnnotation) {
+        items.push(enableActionWrapper);
+        items.push(removeActionWrapper);
+      } else {
+        // If sidecar is present, we offer first the disable action
+        items.push(props.workload.istioSidecar ? disableActionWrapper : enableActionWrapper);
       }
-      case WIZARD_EDIT_ANNOTATIONS: {
-        onWizardToggle(true);
-        break;
-      }
-      default:
-        console.log('Unrecognized key');
     }
-<<<<<<< HEAD
 
     if (props.workload.type === 'Deployment') {
       const annotationsAction = (
@@ -160,16 +156,13 @@
           onClick={() => onWizardToggle(true)}
         >
           {serverConfig.kialiFeatureFlags.istioAnnotationAction && !serverConfig.deployment.viewOnlyMode
-            ? t('Edit Annotations')
-            : t('View Annotations')}
+            ? 'Edit Annotations'
+            : 'View Annotations'}
         </DropdownItem>
       );
 
       items.push(annotationsAction);
     }
-    return items;
-=======
->>>>>>> fa5501a3
   };
 
   const validActions =
