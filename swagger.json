{
  "consumes": [
    "application/json"
  ],
  "produces": [
    "application/json"
  ],
  "schemes": [
    "http",
    "https"
  ],
  "swagger": "2.0",
  "info": {
    "description": "Kiali project, observability for the Istio service mesh",
    "title": "Kiali",
    "version": "_"
  },
  "basePath": "/api",
  "paths": {
    "/": {
      "get": {
        "description": "Endpoint to get the status of Kiali",
        "consumes": [
          "application/json"
        ],
        "produces": [
          "application/json"
        ],
        "schemes": [
          "http",
          "https"
        ],
        "operationId": "Root",
        "responses": {
          "200": {
            "$ref": "#/responses/statusInfo"
          },
          "404": {
            "$ref": "#/responses/notFoundError"
          },
          "500": {
            "$ref": "#/responses/internalError"
          },
          "default": {
            "$ref": "#/responses/genericError"
          }
        }
      }
    },
    "/api/namespaces/{namespace}/apps/{app}/health": {
      "get": {
        "description": "Get health associated to the given app",
        "produces": [
          "application/json"
        ],
        "schemes": [
          "http",
          "https"
        ],
        "operationId": "appHealth",
        "parameters": [
          {
            "type": "string",
            "x-go-name": "Namespace",
            "description": "The namespace scope",
            "name": "namespace",
            "in": "path",
            "required": true
          },
          {
            "type": "string",
            "default": "10m",
            "x-go-name": "RateInterval",
            "description": "The rate interval used for fetching error rate",
            "name": "rateInterval",
            "in": "query"
          },
          {
            "type": "string",
            "x-go-name": "App",
            "description": "The target app",
            "name": "app",
            "in": "path",
            "required": true
          }
        ],
        "responses": {
          "200": {
            "$ref": "#/responses/appHealthResponse"
          },
          "404": {
            "$ref": "#/responses/notFoundError"
          },
          "500": {
            "$ref": "#/responses/internalError"
          }
        }
      }
    },
    "/api/namespaces/{namespace}/health": {
      "get": {
        "description": "Get health for all objects in the given namespace",
        "produces": [
          "application/json"
        ],
        "schemes": [
          "http",
          "https"
        ],
        "operationId": "namespaceHealth",
        "parameters": [
          {
            "type": "string",
            "x-go-name": "Namespace",
            "description": "The namespace scope",
            "name": "namespace",
            "in": "path",
            "required": true
          },
          {
            "type": "string",
            "default": "10m",
            "x-go-name": "RateInterval",
            "description": "The rate interval used for fetching error rate",
            "name": "rateInterval",
            "in": "query"
          },
          {
            "pattern": "^(app|workload)$",
            "type": "string",
            "default": "app",
            "x-go-name": "Type",
            "description": "The type of health, \"app\" or \"workload\".",
            "name": "type",
            "in": "query"
          }
        ],
        "responses": {
          "200": {
            "$ref": "#/responses/namespaceAppHealthResponse"
          },
          "400": {
            "$ref": "#/responses/badRequestError"
          },
          "500": {
            "$ref": "#/responses/internalError"
          }
        }
      }
    },
    "/api/namespaces/{namespace}/services/{service}/health": {
      "get": {
        "description": "Get health associated to the given service",
        "produces": [
          "application/json"
        ],
        "schemes": [
          "http",
          "https"
        ],
        "operationId": "serviceHealth",
        "parameters": [
          {
            "type": "string",
            "x-go-name": "Namespace",
            "description": "The namespace scope",
            "name": "namespace",
            "in": "path",
            "required": true
          },
          {
            "type": "string",
            "default": "10m",
            "x-go-name": "RateInterval",
            "description": "The rate interval used for fetching error rate",
            "name": "rateInterval",
            "in": "query"
          },
          {
            "type": "string",
            "x-go-name": "Service",
            "description": "The target service",
            "name": "service",
            "in": "path",
            "required": true
          }
        ],
        "responses": {
          "200": {
            "$ref": "#/responses/serviceHealthResponse"
          },
          "404": {
            "$ref": "#/responses/notFoundError"
          },
          "500": {
            "$ref": "#/responses/internalError"
          }
        }
      }
    },
    "/api/namespaces/{namespace}/workloads/{workload}/health": {
      "get": {
        "description": "Get health associated to the given workload",
        "produces": [
          "application/json"
        ],
        "schemes": [
          "http",
          "https"
        ],
        "operationId": "workloadHealth",
        "parameters": [
          {
            "type": "string",
            "x-go-name": "Namespace",
            "description": "The namespace scope",
            "name": "namespace",
            "in": "path",
            "required": true
          },
          {
            "type": "string",
            "default": "10m",
            "x-go-name": "RateInterval",
            "description": "The rate interval used for fetching error rate",
            "name": "rateInterval",
            "in": "query"
          },
          {
            "type": "string",
            "x-go-name": "Workload",
            "description": "The target workload",
            "name": "workload",
            "in": "path",
            "required": true
          }
        ],
        "responses": {
          "200": {
            "$ref": "#/responses/workloadHealthResponse"
          },
          "404": {
            "$ref": "#/responses/notFoundError"
          },
          "500": {
            "$ref": "#/responses/internalError"
          }
        }
      }
    },
    "/namespaces/{namespace}/istio": {
      "get": {
        "description": "Endpoint to get the list of Istio Config of a namespace",
        "consumes": [
          "application/json"
        ],
        "produces": [
          "application/json"
        ],
        "schemes": [
          "http",
          "https"
        ],
        "operationId": "istioConfigList",
        "parameters": [
          {
            "type": "string",
            "x-go-name": "Name",
            "description": "The id of the namespace.",
            "name": "namespace",
            "in": "path",
            "required": true
          }
        ],
        "responses": {
          "200": {
            "$ref": "#/responses/istioConfigList"
          },
          "404": {
            "$ref": "#/responses/notFoundError"
          },
          "500": {
            "$ref": "#/responses/internalError"
          },
          "default": {
            "$ref": "#/responses/genericError"
          }
        }
      }
    },
    "/namespaces/{namespace}/istio/{object_type}/{object}/istio_validations": {
      "get": {
        "description": "Endpoint to get the list of istio object validations for a service",
        "consumes": [
          "application/json"
        ],
        "produces": [
          "application/json"
        ],
        "schemes": [
          "http",
          "https"
        ],
        "tags": [
          "validations"
        ],
        "operationId": "objectValidations",
        "parameters": [
          {
            "type": "string",
            "x-go-name": "Name",
            "description": "The id of the namespace.",
            "name": "namespace",
            "in": "path",
            "required": true
          },
          {
            "pattern": "^(gateways|virtualservices|destinationrules|serviceentries|rules|quotaspecs|quotaspecbindings)$",
            "type": "string",
            "x-go-name": "Name",
            "description": "The type of the istio object",
            "name": "object_type",
            "in": "path",
            "required": true
          },
          {
            "type": "string",
            "x-go-name": "Name",
            "description": "The name of the istio object",
            "name": "object",
            "in": "path",
            "required": true
          }
        ],
        "responses": {
          "200": {
            "$ref": "#/responses/typeValidationsResponse"
          },
          "404": {
            "$ref": "#/responses/notFoundError"
          },
          "500": {
            "$ref": "#/responses/internalError"
          },
          "default": {
            "$ref": "#/responses/genericError"
          }
        }
      }
    },
    "/namespaces/{namespace}/istio_validations": {
      "get": {
        "description": "Endpoint to get the list of istio object validations for a namespace",
        "consumes": [
          "application/json"
        ],
        "produces": [
          "application/json"
        ],
        "schemes": [
          "http",
          "https"
        ],
        "tags": [
          "validations"
        ],
        "operationId": "namespaceValidations",
        "parameters": [
          {
            "type": "string",
            "x-go-name": "Name",
            "description": "The id of the namespace.",
            "name": "namespace",
            "in": "path",
            "required": true
          }
        ],
        "responses": {
          "200": {
            "$ref": "#/responses/namespaceValidationsResponse"
          },
          "404": {
            "$ref": "#/responses/notFoundError"
          },
          "500": {
            "$ref": "#/responses/internalError"
          },
          "default": {
            "$ref": "#/responses/genericError"
          }
        }
      }
    },
    "/namespaces/{namespace}/services/{service}/istio_validations": {
      "get": {
        "description": "Endpoint to get the list of istio object validations for a service",
        "consumes": [
          "application/json"
        ],
        "produces": [
          "application/json"
        ],
        "schemes": [
          "http",
          "https"
        ],
        "tags": [
          "validations"
        ],
        "operationId": "serviceValidations",
        "parameters": [
          {
            "type": "string",
            "x-go-name": "Name",
            "description": "The id of the namespace.",
            "name": "namespace",
            "in": "path",
            "required": true
          },
          {
            "type": "string",
            "x-go-name": "Name",
            "description": "The name of the service",
            "name": "service",
            "in": "path",
            "required": true
          }
        ],
        "responses": {
          "200": {
            "$ref": "#/responses/typeValidationsResponse"
          },
          "404": {
            "$ref": "#/responses/notFoundError"
          },
          "500": {
            "$ref": "#/responses/internalError"
          },
          "default": {
            "$ref": "#/responses/genericError"
          }
        }
      }
    },
    "/namespaces/{namespace}/workloads": {
      "get": {
        "description": "Endpoint to get the list of workloads for a namespace",
        "consumes": [
          "application/json"
        ],
        "produces": [
          "application/json"
        ],
        "schemes": [
          "http",
          "https"
        ],
        "operationId": "workloadList",
        "parameters": [
          {
            "type": "string",
            "x-go-name": "Name",
            "description": "The id of the namespace.",
            "name": "namespace",
            "in": "path",
            "required": true
          }
        ],
        "responses": {
          "200": {
            "$ref": "#/responses/workloadListResponse"
          },
          "404": {
            "$ref": "#/responses/notFoundError"
          },
          "500": {
            "$ref": "#/responses/internalError"
          },
          "default": {
            "$ref": "#/responses/genericError"
          }
        }
      }
    },
    "/status": {
      "get": {
        "description": "Endpoint to get the status of Kiali",
        "consumes": [
          "application/json"
        ],
        "produces": [
          "application/json"
        ],
        "schemes": [
          "http",
          "https"
        ],
        "operationId": "getStatus",
        "responses": {
          "200": {
            "$ref": "#/responses/statusInfo"
          },
          "404": {
            "$ref": "#/responses/notFoundError"
          },
          "500": {
            "$ref": "#/responses/internalError"
          },
          "default": {
            "$ref": "#/responses/genericError"
          }
        }
      }
    },
    "/token": {
      "get": {
        "security": [
          {
            "authorization": [
              "user",
              "password"
            ]
          }
        ],
        "description": "Endpoint to get the authentication token",
        "consumes": [
          "application/json"
        ],
        "produces": [
          "application/json"
        ],
        "schemes": [
          "http",
          "https"
        ],
        "operationId": "GetToken",
        "responses": {
          "200": {
            "$ref": "#/responses/tokenGenerated"
          },
          "404": {
            "$ref": "#/responses/notFoundError"
          },
          "500": {
            "$ref": "#/responses/internalError"
          },
          "default": {
            "$ref": "#/responses/genericError"
          }
        }
      }
    }
  },
  "definitions": {
    "AppHealth": {
      "description": "AppHealth contains aggregated health from various sources, for a given app",
      "type": "object",
      "properties": {
        "deploymentStatuses": {
          "type": "array",
          "items": {
            "$ref": "#/definitions/DeploymentStatus"
          },
          "x-go-name": "DeploymentStatuses"
        },
        "envoy": {
          "type": "array",
          "items": {
            "$ref": "#/definitions/EnvoyHealthWrapper"
          },
          "x-go-name": "Envoy"
        },
        "requests": {
          "$ref": "#/definitions/RequestHealth"
        }
      },
      "x-go-package": "github.com/kiali/kiali/services/models"
    },
    "DeploymentStatus": {
      "description": "DeploymentStatus gives the available / total replicas in a deployment of a pod",
      "type": "object",
      "properties": {
        "available": {
          "type": "integer",
          "format": "int32",
          "x-go-name": "AvailableReplicas"
        },
        "name": {
          "type": "string",
          "x-go-name": "Name"
        },
        "replicas": {
          "type": "integer",
          "format": "int32",
          "x-go-name": "Replicas"
        }
      },
      "x-go-package": "github.com/kiali/kiali/services/models"
    },
    "EnvoyHealthWrapper": {
      "description": "EnvoyHealthWrapper wraps EnvoyServiceHealth with the service name",
      "type": "object",
      "properties": {
        "inbound": {
          "$ref": "#/definitions/EnvoyRatio"
        },
        "outbound": {
          "$ref": "#/definitions/EnvoyRatio"
        },
        "service": {
          "type": "string",
          "x-go-name": "Service"
        }
      },
      "x-go-package": "github.com/kiali/kiali/services/models"
    },
    "EnvoyRatio": {
      "description": "EnvoyRatio is the number of healthy members versus total members",
      "type": "object",
      "properties": {
        "healthy": {
          "type": "integer",
          "format": "int64",
          "x-go-name": "Healthy"
        },
        "total": {
          "type": "integer",
          "format": "int64",
          "x-go-name": "Total"
        }
      },
      "x-go-package": "github.com/kiali/kiali/prometheus"
    },
    "EnvoyServiceHealth": {
      "description": "EnvoyServiceHealth is the number of healthy versus total membership (ie. replicas) inside envoy cluster (ie. service)",
      "type": "object",
      "properties": {
        "inbound": {
          "$ref": "#/definitions/EnvoyRatio"
        },
        "outbound": {
          "$ref": "#/definitions/EnvoyRatio"
        }
      },
      "x-go-package": "github.com/kiali/kiali/prometheus"
    },
    "Gateway": {
      "type": "object",
      "properties": {
        "createdAt": {
          "type": "string",
          "x-go-name": "CreatedAt"
        },
        "name": {
          "type": "string",
          "x-go-name": "Name"
        },
        "resourceVersion": {
          "type": "string",
          "x-go-name": "ResourceVersion"
        },
        "selector": {
          "type": "object",
          "x-go-name": "Selector"
        },
        "servers": {
          "type": "object",
          "x-go-name": "Servers"
        }
      },
      "x-go-package": "github.com/kiali/kiali/services/models"
    },
    "Gateways": {
      "type": "array",
      "items": {
        "$ref": "#/definitions/Gateway"
      },
      "x-go-package": "github.com/kiali/kiali/services/models"
    },
    "IstioCheck": {
      "type": "object",
      "title": "IstioCheck represents an individual check.",
      "required": [
        "message",
        "severity"
      ],
      "properties": {
        "message": {
          "description": "Description of the check",
          "type": "string",
          "x-go-name": "Message",
          "example": "Weight sum should be 100"
        },
        "path": {
          "description": "String that describes where in the yaml file is the check located",
          "type": "string",
          "x-go-name": "Path",
          "example": "spec/http[0]/route"
        },
        "severity": {
          "description": "Indicates the level of importance: error or warning",
          "type": "string",
          "x-go-name": "Severity",
          "example": "error"
        }
      },
      "x-go-package": "github.com/kiali/kiali/services/models"
    },
    "IstioConfigList": {
      "description": "This type is used for returning a response of IstioConfigList",
      "type": "object",
      "title": "IstioConfigList istioConfigList",
      "required": [
        "namespace"
      ],
      "properties": {
        "destinationRules": {
          "$ref": "#/definitions/destinationRules"
        },
        "gateways": {
          "$ref": "#/definitions/Gateways"
        },
        "namespace": {
          "$ref": "#/definitions/namespace"
        },
        "quotaSpecBindings": {
          "$ref": "#/definitions/QuotaSpecBindings"
        },
        "quotaSpecs": {
          "$ref": "#/definitions/QuotaSpecs"
        },
        "rules": {
          "$ref": "#/definitions/istioRules"
        },
        "serviceEntries": {
          "$ref": "#/definitions/ServiceEntries"
        },
        "virtualServices": {
          "$ref": "#/definitions/virtualServices"
        }
      },
      "x-go-package": "github.com/kiali/kiali/services/models"
    },
<<<<<<< HEAD
    "IstioValidation": {
      "type": "object",
      "title": "IstioValidation represents a list of checks associated to an Istio object.",
      "required": [
        "name",
        "objectType",
        "valid"
      ],
      "properties": {
        "checks": {
          "description": "Array of checks. It might be empty.",
          "type": "array",
          "items": {
            "$ref": "#/definitions/IstioCheck"
          },
          "x-go-name": "Checks"
        },
        "name": {
          "description": "Name of the object itself",
          "type": "string",
          "x-go-name": "Name",
          "example": "reviews"
        },
        "objectType": {
          "description": "Type of the object",
          "type": "string",
          "x-go-name": "ObjectType",
          "example": "virtualservice"
        },
        "valid": {
          "description": "Represents validity of the object: in case of warning, validity remains as true",
          "type": "boolean",
          "x-go-name": "Valid",
          "example": false
        }
      },
      "x-go-package": "github.com/kiali/kiali/services/models"
    },
    "NameIstioValidation": {
      "description": "List of validations grouped by object name",
      "type": "object",
      "additionalProperties": {
        "$ref": "#/definitions/IstioValidation"
      },
      "x-go-package": "github.com/kiali/kiali"
    },
    "NamespaceValidations": {
      "description": "List of validations grouped by namespace",
      "type": "object",
      "additionalProperties": {
        "$ref": "#/definitions/TypedIstioValidations"
      },
      "x-go-package": "github.com/kiali/kiali"
=======
    "NamespaceAppHealth": {
      "description": "NamespaceAppHealth is an alias of map of app name x health",
      "type": "object",
      "additionalProperties": {
        "$ref": "#/definitions/AppHealth"
      },
      "x-go-package": "github.com/kiali/kiali/services/models"
    },
    "NamespaceWorkloadHealth": {
      "description": "NamespaceWorkloadHealth is an alias of map of workload name x health",
      "type": "object",
      "additionalProperties": {
        "$ref": "#/definitions/WorkloadHealth"
      },
      "x-go-package": "github.com/kiali/kiali/services/models"
>>>>>>> e7a6986f
    },
    "QuotaSpec": {
      "type": "object",
      "properties": {
        "createdAt": {
          "type": "string",
          "x-go-name": "CreatedAt"
        },
        "name": {
          "type": "string",
          "x-go-name": "Name"
        },
        "resourceVersion": {
          "type": "string",
          "x-go-name": "ResourceVersion"
        },
        "rules": {
          "type": "object",
          "x-go-name": "Rules"
        }
      },
      "x-go-package": "github.com/kiali/kiali/services/models"
    },
    "QuotaSpecBinding": {
      "type": "object",
      "properties": {
        "createdAt": {
          "type": "string",
          "x-go-name": "CreatedAt"
        },
        "name": {
          "type": "string",
          "x-go-name": "Name"
        },
        "quotaSpecs": {
          "type": "object",
          "x-go-name": "QuotaSpecs"
        },
        "resourceVersion": {
          "type": "string",
          "x-go-name": "ResourceVersion"
        },
        "services": {
          "type": "object",
          "x-go-name": "Services"
        }
      },
      "x-go-package": "github.com/kiali/kiali/services/models"
    },
    "QuotaSpecBindings": {
      "type": "array",
      "items": {
        "$ref": "#/definitions/QuotaSpecBinding"
      },
      "x-go-package": "github.com/kiali/kiali/services/models"
    },
    "QuotaSpecs": {
      "type": "array",
      "items": {
        "$ref": "#/definitions/QuotaSpec"
      },
      "x-go-package": "github.com/kiali/kiali/services/models"
    },
<<<<<<< HEAD
=======
    "RequestHealth": {
      "description": "RequestHealth holds several stats about recent request errors",
      "type": "object",
      "properties": {
        "requestCount": {
          "type": "number",
          "format": "double",
          "x-go-name": "RequestCount"
        },
        "requestErrorCount": {
          "type": "number",
          "format": "double",
          "x-go-name": "RequestErrorCount"
        }
      },
      "x-go-package": "github.com/kiali/kiali/services/models"
    },
>>>>>>> e7a6986f
    "ServiceEntries": {
      "type": "array",
      "items": {
        "$ref": "#/definitions/ServiceEntry"
      },
      "x-go-package": "github.com/kiali/kiali/services/models"
    },
    "ServiceEntry": {
      "type": "object",
      "properties": {
        "addresses": {
          "type": "object",
          "x-go-name": "Addresses"
        },
        "createdAt": {
          "type": "string",
          "x-go-name": "CreatedAt"
        },
        "endpoints": {
          "type": "object",
          "x-go-name": "Endpoints"
        },
        "hosts": {
          "type": "object",
          "x-go-name": "Hosts"
        },
        "location": {
          "type": "object",
          "x-go-name": "Location"
        },
        "name": {
          "type": "string",
          "x-go-name": "Name"
        },
        "ports": {
          "type": "object",
          "x-go-name": "Ports"
        },
        "resolution": {
          "type": "object",
          "x-go-name": "Resolution"
        },
        "resourceVersion": {
          "type": "string",
          "x-go-name": "ResourceVersion"
        }
      },
      "x-go-package": "github.com/kiali/kiali/services/models"
    },
    "ServiceHealth": {
      "description": "ServiceHealth contains aggregated health from various sources, for a given service",
      "type": "object",
      "properties": {
        "envoy": {
          "$ref": "#/definitions/EnvoyServiceHealth"
        },
        "requests": {
          "$ref": "#/definitions/RequestHealth"
        }
      },
      "x-go-package": "github.com/kiali/kiali/services/models"
    },
    "StatusInfo": {
      "description": "This is used for returning a response of Kiali Status",
      "type": "object",
      "title": "StatusInfo statusInfo",
      "required": [
        "status",
        "externalServices"
      ],
      "properties": {
        "externalServices": {
          "description": "An array of external services installed",
          "type": "array",
          "items": {
            "$ref": "#/definitions/externalServiceInfo"
          },
          "x-go-name": "ExternalServices"
        },
        "status": {
          "description": "The state of Kiali\nA hash of key,values with versions of Kiali and state",
          "type": "object",
          "additionalProperties": {
            "type": "string"
          },
          "x-go-name": "Status"
        },
        "warningMessages": {
          "description": "An array of warningMessages",
          "type": "array",
          "items": {
            "type": "string",
            "example": "Istio version 0.7.1 is not supported, the version should be 0.8.0"
          },
          "x-go-name": "WarningMessages"
        }
      },
      "x-go-package": "github.com/kiali/kiali/status"
    },
    "TokenGenerated": {
      "description": "This is used for returning the token",
      "type": "object",
      "title": "TokenGenerated tokenGenerated",
      "required": [
        "token",
        "expired_at"
      ],
      "properties": {
        "expired_at": {
          "description": "The expired time for the token\nA string with the Datetime when the token will be expired",
          "type": "string",
          "x-go-name": "ExpiredAt",
          "example": "2018-06-20 19:40:54.116369887 +0000 UTC m=+43224.838320603"
        },
        "token": {
          "description": "The authentication token\nA string with the authentication token for the user",
          "type": "string",
          "x-go-name": "Token",
          "example": "zI1NiIsIsR5cCI6IkpXVCJ9.ezJ1c2VybmFtZSI6ImFkbWluIiwiZXhwIjoxNTI5NTIzNjU0fQ.PPZvRGnR6VA4v7FmgSfQcGQr-VD"
        }
      },
      "x-go-package": "github.com/kiali/kiali/config"
    },
<<<<<<< HEAD
    "TypedIstioValidations": {
      "description": "List of validations grouped by object type",
      "type": "object",
      "additionalProperties": {
        "$ref": "#/definitions/NameIstioValidation"
      },
      "x-go-package": "github.com/kiali/kiali"
    },
    "WorkloadList": {
      "type": "object",
      "required": [
        "namespace",
        "workloads"
      ],
      "properties": {
        "namespace": {
          "$ref": "#/definitions/namespace"
        },
        "workloads": {
          "description": "Workloads for a given namespace",
          "type": "array",
          "items": {
            "$ref": "#/definitions/WorkloadOverview"
          },
          "x-go-name": "Workloads"
        }
      },
      "x-go-package": "github.com/kiali/kiali/services/models"
    },
    "WorkloadOverview": {
      "type": "object",
      "required": [
        "name"
      ],
      "properties": {
        "name": {
          "description": "Name of the workload",
          "type": "string",
          "x-go-name": "Name",
          "example": "reviews-v1"
=======
    "WorkloadHealth": {
      "description": "WorkloadHealth contains aggregated health from various sources, for a given workload",
      "type": "object",
      "properties": {
        "deploymentStatus": {
          "$ref": "#/definitions/DeploymentStatus"
        },
        "requests": {
          "$ref": "#/definitions/RequestHealth"
>>>>>>> e7a6986f
        }
      },
      "x-go-package": "github.com/kiali/kiali/services/models"
    },
    "destinationRule": {
      "description": "This is used for returning a DestinationRule",
      "type": "object",
      "title": "DestinationRule destinationRule",
      "required": [
        "name",
        "createdAt",
        "resourceVersion"
      ],
      "properties": {
        "createdAt": {
          "description": "The creation date of the destinationRule",
          "type": "string",
          "x-go-name": "CreatedAt"
        },
        "host": {
          "type": "object",
          "x-go-name": "Host"
        },
        "name": {
          "description": "The name of the destinationRule",
          "type": "string",
          "x-go-name": "Name"
        },
        "resourceVersion": {
          "description": "The resource version of the destinationRule",
          "type": "string",
          "x-go-name": "ResourceVersion"
        },
        "subsets": {
          "type": "object",
          "x-go-name": "Subsets"
        },
        "trafficPolicy": {
          "type": "object",
          "x-go-name": "TrafficPolicy"
        }
      },
      "x-go-name": "DestinationRule",
      "x-go-package": "github.com/kiali/kiali/services/models"
    },
    "destinationRules": {
      "description": "This is used for returning an array of DestinationRules",
      "type": "array",
      "title": "DestinationRules destinationRules",
      "items": {
        "$ref": "#/definitions/destinationRule"
      },
      "x-go-name": "DestinationRules",
      "x-go-package": "github.com/kiali/kiali/services/models"
    },
    "externalServiceInfo": {
      "description": "This is used for returning a response of Kiali Status",
      "type": "object",
      "title": "Status response model",
      "required": [
        "name",
        "version"
      ],
      "properties": {
        "name": {
          "description": "The name of the service",
          "type": "string",
          "x-go-name": "Name",
          "example": "Istio"
        },
        "version": {
          "description": "The installed version of the service",
          "type": "string",
          "x-go-name": "Version",
          "example": "0.8.0"
        }
      },
      "x-go-name": "ExternalServiceInfo",
      "x-go-package": "github.com/kiali/kiali/status"
    },
    "istioRule": {
      "description": "This type type is used for returning a IstioRule",
      "type": "object",
      "title": "IstioRule istioRule",
      "required": [
        "name"
      ],
      "properties": {
        "actions": {
          "type": "object",
          "x-go-name": "Actions"
        },
        "match": {
          "type": "object",
          "x-go-name": "Match"
        },
        "name": {
          "description": "The name of the istioRule",
          "type": "string",
          "x-go-name": "Name"
        }
      },
      "x-go-name": "IstioRule",
      "x-go-package": "github.com/kiali/kiali/services/models"
    },
    "istioRules": {
      "description": "This type type is used for returning an array of IstioRules",
      "type": "array",
      "title": "IstioRules istioRules",
      "items": {
        "$ref": "#/definitions/istioRule"
      },
      "x-go-name": "IstioRules",
      "x-go-package": "github.com/kiali/kiali/services/models"
    },
    "namespace": {
      "description": "A Namespace provide a scope for names\nThis type is used to describe a set of objects.",
      "type": "object",
      "required": [
        "name"
      ],
      "properties": {
        "name": {
          "description": "The id of the namespace.",
          "type": "string",
          "x-go-name": "Name",
          "example": "istio-system"
        }
      },
      "x-go-name": "Namespace",
      "x-go-package": "github.com/kiali/kiali/services/models"
    },
    "virtualService": {
      "description": "This type is used for returning a VirtualService",
      "type": "object",
      "title": "VirtualService virtualService",
      "required": [
        "name",
        "createdAt",
        "resourceVersion"
      ],
      "properties": {
        "createdAt": {
          "description": "The creation date of the virtualService",
          "type": "string",
          "x-go-name": "CreatedAt"
        },
        "gateways": {
          "type": "object",
          "x-go-name": "Gateways"
        },
        "hosts": {
          "type": "object",
          "x-go-name": "Hosts"
        },
        "http": {
          "type": "object",
          "x-go-name": "Http"
        },
        "name": {
          "description": "The name of the virtualService",
          "type": "string",
          "x-go-name": "Name"
        },
        "resourceVersion": {
          "description": "The resource version of the virtualService",
          "type": "string",
          "x-go-name": "ResourceVersion"
        },
        "tcp": {
          "type": "object",
          "x-go-name": "Tcp"
        }
      },
      "x-go-name": "VirtualService",
      "x-go-package": "github.com/kiali/kiali/services/models"
    },
    "virtualServices": {
      "description": "This type is used for returning an array of VirtualServices",
      "type": "array",
      "title": "VirtualServices virtualServices",
      "items": {
        "$ref": "#/definitions/virtualService"
      },
      "x-go-name": "VirtualServices",
      "x-go-package": "github.com/kiali/kiali/services/models"
    }
  },
  "responses": {
    "appHealthResponse": {
      "description": "appHealthResponse contains aggregated health from various sources, for a given app",
      "schema": {
        "$ref": "#/definitions/AppHealth"
      }
    },
    "badRequestError": {
      "description": "BadRequestError: the client request is incorrect",
      "schema": {
        "type": "object",
        "properties": {
          "code": {
            "description": "HTTP status code",
            "type": "integer",
            "format": "int32",
            "default": 400,
            "x-go-name": "Code",
            "example": 400
          },
          "message": {
            "type": "string",
            "x-go-name": "Message"
          }
        }
      }
    },
    "genericError": {
      "description": "GenericError: any other kind of error",
      "schema": {
        "type": "object",
        "properties": {
          "code": {
            "description": "HTTP status code",
            "type": "integer",
            "format": "int32",
            "default": 400,
            "x-go-name": "Code",
            "example": 400
          },
          "message": {
            "type": "string",
            "x-go-name": "Message"
          }
        }
      }
    },
    "internalError": {
      "description": "InternalError: something went wrong server-side",
      "schema": {
        "type": "object",
        "properties": {
          "code": {
            "description": "HTTP status code",
            "type": "integer",
            "format": "int32",
            "default": 500,
            "x-go-name": "Code",
            "example": 500
          },
          "message": {
            "type": "string",
            "x-go-name": "Message"
          }
        }
      }
    },
    "istioConfigList": {
      "description": "HTTP status code 200 and IstioConfigList model in data",
      "schema": {
        "$ref": "#/definitions/IstioConfigList"
      }
    },
    "namespaceValidationsResponse": {
      "description": "Listing all istio validations for object in the namespace",
      "schema": {
        "$ref": "#/definitions/NamespaceValidations"
      }
    },
    "namespaceAppHealthResponse": {
      "description": "namespaceAppHealthResponse is a map of app name x health",
      "schema": {
        "$ref": "#/definitions/NamespaceAppHealth"
      }
    },
    "namespaceWorkloadHealthResponse": {
      "description": "namespaceWorkloadHealthResponse is a map of workload x health",
      "schema": {
        "$ref": "#/definitions/NamespaceWorkloadHealth"
      }
    },
    "notFoundError": {
      "description": "NotFoundError: the requested resource is not found",
      "schema": {
        "type": "object",
        "properties": {
          "code": {
            "description": "HTTP status code",
            "type": "integer",
            "format": "int32",
            "default": 404,
            "x-go-name": "Code",
            "example": 404
          },
          "message": {
            "type": "string",
            "x-go-name": "Message"
          }
        }
      }
    },
    "serviceHealthResponse": {
      "description": "serviceHealthResponse contains aggregated health from various sources, for a given service",
      "schema": {
        "$ref": "#/definitions/ServiceHealth"
      }
    },
    "statusInfo": {
      "description": "HTTP status code 200 and statusInfo model in data",
      "schema": {
        "$ref": "#/definitions/StatusInfo"
      }
    },
    "tokenGenerated": {
      "description": "HTTP status code 200 and tokenGenerated model in data",
      "schema": {
        "$ref": "#/definitions/TokenGenerated"
      }
    },
    "typeValidationsResponse": {
      "description": "Listing all istio validations for object in the namespace",
      "schema": {
        "$ref": "#/definitions/TypedIstioValidations"
      }
    },
    "workloadListResponse": {
      "description": "Listing all workloads in the namespace",
      "schema": {
        "$ref": "#/definitions/WorkloadList"
      }
    },
    "workloadHealthResponse": {
      "description": "workloadHealthResponse contains aggregated health from various sources, for a given workload",
      "schema": {
        "$ref": "#/definitions/WorkloadHealth"
      }
    }
  }
}<|MERGE_RESOLUTION|>--- conflicted
+++ resolved
@@ -741,7 +741,6 @@
       },
       "x-go-package": "github.com/kiali/kiali/services/models"
     },
-<<<<<<< HEAD
     "IstioValidation": {
       "type": "object",
       "title": "IstioValidation represents a list of checks associated to an Istio object.",
@@ -795,7 +794,6 @@
         "$ref": "#/definitions/TypedIstioValidations"
       },
       "x-go-package": "github.com/kiali/kiali"
-=======
     "NamespaceAppHealth": {
       "description": "NamespaceAppHealth is an alias of map of app name x health",
       "type": "object",
@@ -811,7 +809,6 @@
         "$ref": "#/definitions/WorkloadHealth"
       },
       "x-go-package": "github.com/kiali/kiali/services/models"
->>>>>>> e7a6986f
     },
     "QuotaSpec": {
       "type": "object",
@@ -875,8 +872,6 @@
       },
       "x-go-package": "github.com/kiali/kiali/services/models"
     },
-<<<<<<< HEAD
-=======
     "RequestHealth": {
       "description": "RequestHealth holds several stats about recent request errors",
       "type": "object",
@@ -894,7 +889,6 @@
       },
       "x-go-package": "github.com/kiali/kiali/services/models"
     },
->>>>>>> e7a6986f
     "ServiceEntries": {
       "type": "array",
       "items": {
@@ -1018,7 +1012,6 @@
       },
       "x-go-package": "github.com/kiali/kiali/config"
     },
-<<<<<<< HEAD
     "TypedIstioValidations": {
       "description": "List of validations grouped by object type",
       "type": "object",
@@ -1059,7 +1052,6 @@
           "type": "string",
           "x-go-name": "Name",
           "example": "reviews-v1"
-=======
     "WorkloadHealth": {
       "description": "WorkloadHealth contains aggregated health from various sources, for a given workload",
       "type": "object",
@@ -1069,7 +1061,6 @@
         },
         "requests": {
           "$ref": "#/definitions/RequestHealth"
->>>>>>> e7a6986f
         }
       },
       "x-go-package": "github.com/kiali/kiali/services/models"
