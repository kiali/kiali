--- conflicted
+++ resolved
@@ -76,10 +76,7 @@
 #    ---
 #    ldap:
 #        ldap_base: ""
-<<<<<<< HEAD
-#
-=======
->>>>>>> 088ec3e9
+#
 # The binding that determines a user. For example, "CN={USERID},OU=xyz,OU=Users,OU=Accounts,DC=example,DC=com".
 #        ---
 #        ldap_bind_dn: ""
@@ -89,13 +86,9 @@
 #        ldap_mail_id_key: mail
 #        ldap_member_of_key: memberOf
 #        ldap_port: 0
-<<<<<<< HEAD
 #
 # The role filter can be used to filter the user roles using regular expressions. For example, ".*xyz.*".
 #        ---
-=======
-# The role filter can be used to filter the user roles using regular expressions. For example, ".*xyz.*".
->>>>>>> 088ec3e9
 #        ldap_role_filter: .*xyz.*
 #        ldap_search_filter: (&(name={USERID}))
 #        ldap_use_ssl: false
