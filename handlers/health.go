--- conflicted
+++ resolved
@@ -39,11 +39,7 @@
 		return
 	}
 
-<<<<<<< HEAD
-	healthCriteria := business.NamespaceHealthCriteria{Cluster: p.Cluster, Namespace: p.Namespace, RateInterval: rateInterval, QueryTime: p.QueryTime, IncludeMetrics: true}
-=======
 	healthCriteria := business.NamespaceHealthCriteria{Namespace: p.Namespace, Cluster: p.Cluster, RateInterval: rateInterval, QueryTime: p.QueryTime, IncludeMetrics: true}
->>>>>>> 1ae485e2
 	switch p.Type {
 	case "app":
 		health, err := businessLayer.Health.GetNamespaceAppHealth(r.Context(), healthCriteria)
@@ -70,13 +66,7 @@
 }
 
 type baseHealthParams struct {
-<<<<<<< HEAD
-	// The cluster name
-	//
-	// in: query
-=======
 	// Cluster name
->>>>>>> 1ae485e2
 	Cluster string `json:"cluster"`
 	// The namespace scope
 	//
